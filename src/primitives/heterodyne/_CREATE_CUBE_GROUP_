--- conflicted
+++ resolved
@@ -183,12 +183,8 @@
 
 =head1 COPYRIGHT
 
-<<<<<<< HEAD
-Copyright (C) 2008, 2010-2011, 2013-2016, 2018-2019 Science and Technology Facilities Council.
-=======
-Copyright (C) 2008, 2010-2011, 2013-2014, 2019 Science and Technology
+Copyright (C) 2008, 2010-2011, 2013-2014, 2018-2019 Science and Technology
 Facilities Council.
->>>>>>> f26b7a16
 Copyright (C) 2006-2007 Particle Physics and Astronomy Research Council.
 All Rights Reserved.
 
@@ -362,27 +358,6 @@
       my $mc_hash = $_GET_MAKECUBE_PARAMS_{HASH};
       $mc_params .= " jsatiles" if $jsatile;
 
-<<<<<<< HEAD
-      if ( lc( $obstype ) ne 'raster' ) {
-
-        # If we're not doing a raster, then we have to run MAKECUBE in
-        # autogrid, then determine the pixel scale from the result of
-        # that. _GET_MAKECUBE_PARAMS_ returns autogrid=yes for
-        # anything that isn't a raster.
-
-        my $inlist = write_file_list ( $Frm->files );
-
-        orac_print "Determining parameters for output cube...";
-        $Mon{'smurf_mon'}->obeyw( "makecube", "$mc_params in='^$inlist' out=!" );
-        orac_print "done.\n";
-
-        # Get the returned pixsize and crota, but only if this isn't a
-        # sparse cube.
-        my ( $ORAC_STATUS, $sparse ) = $Mon{'smurf_mon'}->get( "makecube", "sparse" );
-        if ( uc( $sparse ) eq 'FALSE' ) {
-          ( $ORAC_STATUS, my $pixsize ) = $Mon{'smurf_mon'}->get( "makecube", "pixsize" );
-          ( $ORAC_STATUS, my $crota ) = $Mon{'smurf_mon'}->get( "makecube", "crota" );
-=======
       # If we're not doing a raster, then we have to run MAKECUBE in
       # autogrid, then determine the pixel scale from the result of
       # that. _GET_MAKECUBE_PARAMS_ returns autogrid=yes for
@@ -407,7 +382,6 @@
             $crota{$Frm->file(1)} = $crota;
           }
         } else {
->>>>>>> f26b7a16
 
           # Raster parameters come directly from the
           # _GET_MAKECUBE_PARAMS_ primitive results.
@@ -528,11 +502,6 @@
       $tiledims = -1 * $_GET_TILE_DIMENSIONS_{TILEDIMS};
     }
 
-<<<<<<< HEAD
-      # Get the parameter string to send to MAKECUBE.
-      _GET_SPREAD_PARAMS_ METHOD=$spread PARAM1=$sp_param1 PARAM2=$sp_param2 PIXSIZE=$pixsize
-      $sp_params = $_GET_SPREAD_PARAMS_{PARAMSTRING};
-=======
     # Get the parameter string to send to makecube.
     _GET_SPREAD_PARAMS_ METHOD=$spread PARAM1=$sp_param1 PARAM2=$sp_param2 PIXSIZE=$pixsize
     $sp_params = $_GET_SPREAD_PARAMS_{PARAMSTRING};
@@ -543,7 +512,6 @@
     } else {
       $params .= " spread=$spread params=$sp_params usedetpos=$usedetpos";
     }
->>>>>>> f26b7a16
 
     # No WCS parameters needed here.
     if ( $useref ) {
@@ -571,18 +539,12 @@
     } else {
       $params .= " badmask=and";
 
-<<<<<<< HEAD
-    # Quick hack for hybrid-mode observations.
-    if ( $Frm->uhdr( "ISHYBRID" ) ) {
-      $params .= " specunion";
-=======
       # Quick hack for hybrid-mode observations.  BADMASK cannot be
       # "AND" when using a reference file to define the grid, and thus
       # the default SPECUNION=F will be used.
       if ( $Frm->uhdr( "ISHYBRID" ) ) {
         $params .= " specunion";
       }
->>>>>>> f26b7a16
     }
 
     # If the data units are Kelvin, then we can generate a variance
