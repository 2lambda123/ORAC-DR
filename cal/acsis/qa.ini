[default]
BADPIX_MAP=0.1
GOODRECEP=10
TSYSBAD=2000
FLAGTSYSBAD=0.5
TSYSMAX=1500
TSYSVAR=1.0
RMSVAR_RCP=1.0
RMSVAR_SPEC=0.2
RMSVAR_MAP=0.6
RMSTSYSTOL=0.5
RMSTSYSTOL_QUEST=0.025
RMSTSYSTOL_FAIL=0.05
RMSMEANTSYSTOL=1.0
CALPEAKTOL=0.2
CALINTTOL=0.2
RESTOL=1
RESTOL_SM=1

[default 200:300]
GOODRECEP=1

<<<<<<< HEAD
[default HCN32]
GOODRECEP=1

[default CO21]
GOODRECEP=1

[default 13CO21]
GOODRECEP=1

[default C17O21]
GOODRECEP=1

=======
>>>>>>> 23dfa9c2
[default 600:700]
GOODRECEP=2
TSYSBAD=7500
TSYSMAX=7500

[GBS]
BADPIX_MAP=0.3
GOODRECEP=12
RMSTSYSTOL=0.3
RMSTSYSTOL_QUEST=0.03
RMSTSYSTOL_FAIL=0.2
RMSVAR_RCP=0.5
RMSVAR_SPEC=0.4
RMSVAR_MAP=0.6
TSYSBAD=1200
TSYSMAX=600
TSYSVAR=0.5
RES_CHAN=100
VELRES=0.1

[GBS CO32]
RES_CHAN=10
VELRES=1.0

[GBS 13CO32]
GOODRECEP=8
RMSVAR_RCP=1.0
TSYSVAR=1.0
RMSVAR_MAP=2.0

[GBS C18O32]
GOODRECEP=8
RMSVAR_RCP=1.0
TSYSVAR=1.0
RMSVAR_MAP=2.0

[NGS]
BADPIX_MAP=0.02
GOODRECEP=13
RMSTSYSTOL_QUEST=0.03
RMSTSYSTOL_FAIL=0.05
TSYSBAD=1200
TSYSMAX=500
TSYSVAR=0.3
RES_CHAN=5
VELRES=20.0
RESTOL=1.5
RESTOL_SM=1
RMSVAR_RCP=0.3
RMSTSYSTOL=0.1
RMSVAR_MAP=0.3<|MERGE_RESOLUTION|>--- conflicted
+++ resolved
@@ -20,21 +20,6 @@
 [default 200:300]
 GOODRECEP=1
 
-<<<<<<< HEAD
-[default HCN32]
-GOODRECEP=1
-
-[default CO21]
-GOODRECEP=1
-
-[default 13CO21]
-GOODRECEP=1
-
-[default C17O21]
-GOODRECEP=1
-
-=======
->>>>>>> 23dfa9c2
 [default 600:700]
 GOODRECEP=2
 TSYSBAD=7500
